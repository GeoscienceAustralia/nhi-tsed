--- conflicted
+++ resolved
@@ -26,11 +26,8 @@
       uses: actions/upload-artifact@v3
       with:
         name: pylint report
-<<<<<<< HEAD
         path: pylint.txt
-=======
-        path: pylint.txt
+
     - name: Run pytest
       run: |
-        pytest -x --cov=. --cov-report xml
->>>>>>> 9de5aca8
+        pytest -x --cov=. --cov-report xml