--- conflicted
+++ resolved
@@ -328,7 +328,6 @@
 rocket = RocketClassifier(num_kernels=10000)
 rocket.fit(fulltrainarray, fully)
 newclass = rocket.predict(fulltrainarray)
-<<<<<<< HEAD
 results = pd.DataFrame(data={"prediction": newclass, "visual": fully})
 score = rocket.score(fulltrainarray, fully)
 LOGGER.info(f"Accuracy of the classifier: {score}")
@@ -347,17 +346,7 @@
     .reindex(stormclasses)[stormclasses]
     .to_excel(pjoin(r"..\data\training", "crosstab.xlsx"))
 )
-=======
-results = pd.DataFrame(data={'prediction': newclass, 'visual': fully})
-score = rocket.score(fulltrainarray, fully)
-LOGGER.info(f"Accuracy of the classifier: {score}")
-stormclasses = ['Synoptic storm', 'Synoptic front', 'Storm-burst',
-                'Thunderstorm', 'Front up', 'Front down',
-                'Spike', 'Unclassified']
-(pd.crosstab(results['visual'], results['prediction'])
- .reindex(stormclasses)[stormclasses]
- .to_excel(pjoin(r"..\data\training", 'crosstab.xlsx')))
->>>>>>> 9de5aca8
+
 
 allstnfile = r"X:\georisk\HaRIA_B_Wind\data\raw\from_bom\2022\1-minute\HD01D_StationDetails.txt"  # noqa
 
@@ -417,7 +406,6 @@
 LOGGER.info(f"Running the classifier for all {nstorms} events")
 stormclass = rocket.predict(allXX)
 
-<<<<<<< HEAD
 outputstormdf = pd.DataFrame(
     data={"stormType": stormclass},
     index=(allXupdate.index.get_level_values(0).unique()),
@@ -448,26 +436,6 @@
         "prov:atLocation": pjoin(OUTPUTPATH, "stormcounts.png"),
     },
 )
-=======
-outputstormdf = pd.DataFrame(data={'stormType': stormclass},
-                             index=(allXupdate
-                                    .index
-                                    .get_level_values(0)
-                                    .unique())
-                             )
-
-# Plot the storm counts
-LOGGER.info("Plotting results")
-fig, ax = plt.subplots(1, 1, figsize=(12, 8))
-outputstormdf.stormType.value_counts().plot(kind='bar', ax=ax)
-plt.text(1.0, -0.05, f"Created: {datetime.now():%Y-%m-%d %H:%M %z}",
-         transform=ax.transAxes, ha='right', va='top')
-plt.savefig(pjoin(OUTPUTPATH, "stormcounts.png"), bbox_inches='tight')
-
-# Write the value counts to file
-outputstormdf.stormType.value_counts().to_excel(
-    pjoin(OUTPUTPATH, "stormcounts.xlsx"))
->>>>>>> 9de5aca8
 
 # Now we are going to plot the mean profile of the events:
 allXupdate["idx"] = allXupdate.index.get_level_values(0)
