"""
Objective event classification using gust ratio

Classify wind gust events into convective or non-convective based on the wind
gust ratio, as defined in El Rafei et al. 2023.

If r_1 = V_G/V_1 < 2.0 and r_2 = V_G/V_2 < 2.0, then the event is considered
synoptic. Otherwise, the event is classed as convective

V_G = peak gust wind speed
V_1 = mean gust wind speed for the 2 hour time period before the gust event
V_2 = mean gust wind speed for the 2 hour time period after the gust event.

El Rafei, M., S. Sherwood, J. Evans, and A. Dowdy, 2023: Analysis and
characterisation of extreme wind gust hazards in New South Wales,
Australia. *Nat Hazards*, **117**, 875–895,
https://doi.org/10.1007/s11069-023-05887-1.

<<<<<<< HEAD

To run:

python classifyGustEvents.py -c classifyGustEvents.ini

=======
To run:

#. Edit the configuration file (classifyGustEvents.ini) to set the paths
   to files and output folders.
#. Ensure the required Python libraries are installed in your environment
#. Ensure you have the `nhi-pylib` repo installed, and the path included
   in your PYTHONPATH environment variable.
#. Run `python classifyGustEvents.py -c classifyGustEvents.ini`
>>>>>>> 21d261a2
"""

import os
import sys
import re
import glob
import getpass
import argparse
import logging
from os.path import join as pjoin
from datetime import datetime, timedelta
from configparser import ConfigParser, ExtendedInterpolation
from prov.model import ProvDocument
import pandas as pd
import geopandas as gpd
import numpy as np
import warnings

from metpy.calc import relative_humidity_from_dewpoint as dp2rh
from metpy.units import units

from process import pAlreadyProcessed, pWriteProcessedFile, pArchiveFile, pInit
from files import flStartLog, flGetStat, flSize, flGitRepository
from files import flModDate, flPathTime
from stndata import ONEMINUTESTNNAMES, ONEMINUTEDTYPE, ONEMINUTENAMES

warnings.simplefilter("ignore", RuntimeWarning)
pd.set_option("mode.chained_assignment", None)

LOGGER = logging.getLogger()
PATTERN = re.compile(r".*Data_(\d{6}).*\.txt")
STNFILE = re.compile(r".*StnDet.*\.txt")
TZ = {
    "QLD": 10,
    "NSW": 10,
    "VIC": 10,
    "TAS": 10,
    "SA": 9.5,
    "NT": 9.5,
    "WA": 8,
    "ANT": 0,
}

DATEFMT = "%Y-%m-%d %H:%M:%S"

starttime = datetime.now().strftime(DATEFMT)
commit, tag, dt, url = flGitRepository(sys.argv[0])
prov = ProvDocument()
prov.set_default_namespace("")
prov.add_namespace("prov", "http://www.w3.org/ns/prov#")
prov.add_namespace("xsd", "http://www.w3.org/2001/XMLSchema#")
prov.add_namespace("foaf", "http://xmlns.com/foaf/0.1/")
prov.add_namespace("void", "http://vocab.deri.ie/void#")
prov.add_namespace("dcterms", "http://purl.org/dc/terms/")
prov.add_namespace("sioc", "http://rdfs.org/sioc/ns#")
prov.add_namespace("git", "https://github.com/GeoscienceAustralia")
prov.add_namespace("tsed", "https://ga.gov.au/hazards")
provlabel = "tsed:stormGustClassification"
provtitle = "Storm gust classification"

codeent = prov.entity(
    sys.argv[0],
    {
        "dcterms:type": "prov:SoftwareAgent",
        "git:commit": commit,
        "git:tag": tag,
        "dcterms:date": dt,
        "git:url": url,
    },
)

pandasent = prov.entity(
    "pandas",
    {
        "prov:location": "https://doi.org/10.5281/zenodo.3509134",
        "sioc:latest_version": pd.__version__,
    }
)

# We use the current user as the primary agent:
useragent = prov.agent(
    f":{getpass.getuser()}",
    {"prov:type": "prov:Person"}
    )

orgagent = prov.agent(
    "GeoscienceAustralia",
    {
        "prov:type": "prov:Organisation",
        "foaf:name": "Geoscience Australia"
    },
)

prov.wasAttributedTo(codeent, useragent)
prov.actedOnBehalfOf(useragent, orgagent)


def start():
    """
    Parse command line arguments, initiate processing module (for tracking
    processed files) and start the main loop.
    """
    parser = argparse.ArgumentParser()
    parser.add_argument("-c", "--config_file",
                        help="Configuration file")
    parser.add_argument("-v", "--verbose",
                        help="Verbose output",
                        action="store_true")
    args = parser.parse_args()

    configFile = args.config_file
    verbose = args.verbose
    config = ConfigParser(allow_no_value=True,
                          interpolation=ExtendedInterpolation())
    config.optionxform = str
    config.read(configFile)
    config.configFile = configFile

    pInit(configFile)
    main(config, verbose)


def main(config, verbose=False):
    """
    Start logger and call the loop to process source files.

    :param config: `ConfigParser` object with configuration loaded
    :param boolean verbose: If `True`, print logging messages to STDOUT

    """

    global g_stations

    logfile = config.get("Logging", "LogFile")
    loglevel = config.get("Logging", "LogLevel", fallback="INFO")
    verbose = config.getboolean("Logging", "Verbose", fallback=verbose)
    datestamp = config.getboolean("Logging", "Datestamp", fallback=False)
    LOGGER = flStartLog(logfile, loglevel, verbose, datestamp)
    outputDir = config.get("Output", "Path", fallback="")
    starttime = datetime.now().strftime(DATEFMT)
    commit, tag, dt, url = flGitRepository(sys.argv[0])

    prov.agent(
        os.path.basename(sys.argv[0]),
        {
            "dcterms:type": "prov:SoftwareAgent",
            "git:commit": commit,
            "git:tag": tag,
            "dcterms:date": dt,
            "git:url": url,
        },
    )

    # We use the current user as the primary agent:
    prov.agent(f":{getpass.getuser()}", {"prov:type": "prov:Person"})

    prov.agent(
        "GeoscienceAustralia",
        {
            "prov:type": "prov:Organisation",
            "foaf:name": "Geoscience Australia"
        },
    )

    prov.agent(
        "BureauOfMeteorology",
        {
            "prov:type": "prov:Organization",
            "foaf:name": "Bureau of Meteorology Climate Data Services",
            "foaf:mbox": "climatedata@bom.gov.au",
        },
    )

    configent = prov.entity(
        ":configurationFile",
        {
            "prov:location": os.path.basename(config.configFile),
            "dcterms:title": "Configuration file",
            "dcterms:type": "foaf:Document",
            "dcterms:format": "Text file",
            "dcterms:created": flModDate(config.configFile)
        },
    )

    ListAllFiles(config)
    LoadStationFile(config)
    processFiles(config)

    endtime = datetime.now().strftime(DATEFMT)
    extractionact = prov.activity(
        provlabel,
        starttime,
        endtime,
        {
            "dcterms:title": provtitle,
            "dcterms:type": "void:Dataset"},
    )
    prov.wasAssociatedWith(extractionact, f":{getpass.getuser()}")
    prov.actedOnBehalfOf(f":{getpass.getuser()}", "GeoscienceAustralia")
    prov.used(provlabel, configent)
    prov.used(provlabel, "tsed:GeospatialStationData")
    prov.wasAssociatedWith(extractionact, os.path.basename(sys.argv[0]))

    prov.serialize(pjoin(outputDir, "gustextraction.xml"), format="xml")

    for key in g_files.keys():
        LOGGER.info(f"Processed {len(g_files[key])} {key} files")
    LOGGER.info("Completed")


def LoadStationFile(config):
    """
    Load a list of stations from a previously-processed GeoJSON file

    :param config: `ConfigParser` object

    """
    global g_stations

    stationFile = config.get("ObservationFiles", "StationFile")
    g_stations = gpd.read_file(stationFile)
    g_stations.set_index("stnNum", inplace=True)
    prov.entity(
        "tsed:GeospatialStationData",
        {
            "prov:location": stationFile,
            "dcterms:type": "void:dataset",
            "dcterms:description": "Geospatial station information",
            "dcterms:created": flModDate(stationFile),
            "dcterms:format": "GeoJSON",
        },
    )


def ListAllFiles(config):
    """
    For each item in the 'Categories' section of the configuration file, load
    the specification (glob) for the files, then pass to `expandFileSpecs`

    :param config: `ConfigParser` object

    Example:

    [Categories]
    1=CategoryA
    2=CategoryB

    [CategoryA]
    OriginDir=C:/inputpath/
    Option2=OtherValue
    *.csv
    *.zip


    """
    global g_files
    g_files = {}
    categories = config.items("Categories")
    for idx, category in categories:
        specs = []
        items = config.items(category)
        for k, v in items:
            if v == "":
                specs.append(k)
        expandFileSpecs(config, specs, category)


def expandFileSpec(config, spec, category):
    """
    Given a file specification and a category, list all files that match the
    spec and add them to the :dict:`g_files` dict.
    The `category` variable corresponds to a section in the configuration file
    that includes an item called 'OriginDir'.
    The given `spec` is joined to the `category`'s 'OriginDir' and all matching
    files are stored in a list in :dict:`g_files` under the `category` key.

    :param config: `ConfigParser` object
    :param str spec: A file specification. e.g. '*.*' or 'IDW27*.txt'
    :param str category: A category that has a section in the source
    configuration file
    """
    if category not in g_files:
        g_files[category] = []

    origindir = config.get(
        category, "OriginDir", fallback=config.get("Defaults", "OriginDir")
    )
    dirmtime = flPathTime(origindir)
    specent = prov.collection(
        f":{category}",
        {
            "prov:location": origindir,
            "dcterms:type": "prov:Collection",
            "dcterms:description": spec,
            "dcterms:created": dirmtime,
        },
    )
    prov.used(provlabel, specent)
    prov.wasAttributedTo(specent, "BureauOfMeteorology")
    specpath = pjoin(origindir, spec)
    files = glob.glob(specpath)
    entities = []
    LOGGER.info(f"{len(files)} {spec} files to be processed")
    for file in files:
        if os.stat(file).st_size > 0:
            if file not in g_files[category]:
                g_files[category].append(file)
                entities.append(
                    prov.entity(
                        f":{os.path.basename(file)}",
                        {
                            "prov:location": origindir,
                            "dcterms:created": flModDate(file),
                        },
                    )
                )
    for entity in entities:
        prov.hadMember(specent, entity)


def expandFileSpecs(config, specs, category):
    for spec in specs:
        expandFileSpec(config, spec, category)


def getStationList(stnfile: str) -> pd.DataFrame:
    """
    Extract a list of stations from a station file

    :param str stnfile: Path to a station file

    :returns: :class:`pd.DataFrame`
    """
    LOGGER.debug(f"Retrieving list of stations from {stnfile}")
    df = pd.read_csv(
        stnfile,
        sep=",",
        index_col="stnNum",
        names=ONEMINUTESTNNAMES,
        keep_default_na=False,
        converters={"stnName": str.strip, "stnState": str.strip},
    )
    LOGGER.debug(f"There are {len(df)} stations")
    return df


def processFiles(config):
    """
    Process a list of files in each category
    """
    global g_files
    global LOGGER
    unknownDir = config.get("Defaults", "UnknownDir")
    defaultOriginDir = config.get("Defaults", "OriginDir")
    deleteWhenProcessed = config.getboolean(
        "Files", "DeleteWhenProcessed", fallback=False
    )
    archiveWhenProcessed = config.getboolean(
        "Files", "ArchiveWhenProcessed", fallback=True
    )
    outputDir = config.get("Output", "Path", fallback=unknownDir)
    LOGGER.debug(f"DeleteWhenProcessed: {deleteWhenProcessed}")
    LOGGER.debug(f"Output directory: {outputDir}")

    if not os.path.exists(pjoin(outputDir, "gustratio")):
        os.makedirs(pjoin(outputDir, "gustratio"))

    category = "ObservationFiles"
    originDir = config.get(category, "OriginDir", fallback=defaultOriginDir)
    LOGGER.debug(f"Origin directory: {originDir}")

    for f in g_files[category]:
        LOGGER.info(f"Processing {f}")
        directory, fname, md5sum, moddate = flGetStat(f)
        if pAlreadyProcessed(directory, fname, "md5sum", md5sum):
            LOGGER.info(f"Already processed {f}")
        else:
            if processFile(f, config):
                LOGGER.info(f"Successfully processed {f}")
                pWriteProcessedFile(f)
                if archiveWhenProcessed:
                    pArchiveFile(f)
                elif deleteWhenProcessed:
                    os.unlink(f)

    gustent = prov.entity(
        "tsed:DailyGustClassification",
        {
            "prov:location": pjoin(outputDir, "gustratio"),
            "dcterms:type": "void:Dataset",
            "dcterms:description": "Gust classification of daily max wind gust",  # noqa: E501
        },
    )

    prov.wasGeneratedBy(gustent, provlabel, time=datetime.now().strftime(DATEFMT))  # noqa


def processFile(filename: str, config) -> bool:
    """
    process a file and store output in the given output directory

    :param str filename: path to a station data file
    :param str outputDir: Output path for data & figures to be saved
    """

    global g_stations

    outputDir = config.get("Output", "Path")
    outputFormat = config.get("Output", "Format", fallback="pickle")
    ext = "pkl" if outputFormat == "pickle" else "csv"
    outfunc = "to_pickle" if outputFormat == "pickle" else "to_csv"

    LOGGER.info(f"Loading data from {filename}")
    LOGGER.debug(f"Data will be written to {outputDir}")
    m = PATTERN.match(filename)
    stnNum = int(m.group(1))
    stnState = g_stations.loc[stnNum, "stnState"]
    stnName = g_stations.loc[stnNum, "stnName"]
    LOGGER.info(f"{stnName} - {stnNum} ({stnState})")
    filesize = flSize(filename)
    if filesize == 0:
        LOGGER.warning(f"Zero-sized file: {filename}")
        rc = False
    else:
        basename = f"{stnNum:06d}.{ext}"
        dfmax = extractGustRatio(
            filename,
            stnState,
        )
        if dfmax is None:
            LOGGER.warning(f"No data returned for {filename}")
        else:
            outputFile = pjoin(outputDir, "gustratio", basename)
            LOGGER.debug(f"Writing data to {outputFile}")
            getattr(dfmax, outfunc)(outputFile)
            e1 = prov.entity(
                filename,
                {
                    "prov:location": pjoin(outputDir, "events", basename),
                    "dcterms:type": "void:dataset",
                    "dcterms:description": "Gust event information",
                    "dcterms:created": datetime.now().strftime(DATEFMT),
                    "dcterms:format": outputFormat,
                },
            )
            prov.wasDerivedFrom(provlabel, e1)
        rc = True
    return rc


def extractGustRatio(filename, stnState, variable="windgust"):
    """
    Extract daily maximum value of `variable` from 1-minute observation records
    contained in `filename` and evaluate gust ratio

    :param filename: str, path object or file-like object
    :param stnState: str, station State (for determining local time zone)
    :param str variable: the variable to extract daily maximum values
         default "windgust"

    :returns: `pandas.DataFrame`

    """

    LOGGER.debug(f"Reading station data from {filename}")
    try:
        df = pd.read_csv(
            filename,
            sep=",",
            index_col=False,
            dtype=ONEMINUTEDTYPE,
            names=ONEMINUTENAMES,
            header=0,
            parse_dates={"datetime": [7, 8, 9, 10, 11]},
            date_format="%Y %m %d %H %M",
            na_values=["####"],
            skipinitialspace=True,
        )
    except Exception as err:
        LOGGER.exception(f"Cannot load data from {filename}: {err}")
        return None
    df['rh'] = dp2rh(
        df['temp'].values * units.degC,
        df['dewpoint'].values * units.degC
        ).to('percent').magnitude

    LOGGER.debug("Filtering on quality flags")
    for var in [
        "temp",
        "temp1max",
        "temp1min",
        "dewpoint",
        "windspd",
        "windmin",
        "winddir",
        "windgust",
        "mslp",
        "stnp",
    ]:
        try:
            df.loc[~df[f"{var}q"].isin(["Y"]), [var]] = np.nan
        except KeyError as kerr:
            LOGGER.exception(f"Missing {kerr} from data")

    # Hacky way to convert from local standard time to UTC:
    df["datetimeLST"] = pd.to_datetime(df.datetime, format="%Y %m %d %H %M")
    LOGGER.debug("Converting from local to UTC time")
    df["datetime"] = df.datetimeLST - timedelta(hours=TZ[stnState])
    df["date"] = df.datetime.dt.date
    df.set_index("datetime", inplace=True)
    df.set_index(df.index.tz_localize(tz="UTC"), inplace=True)

    LOGGER.debug("Determining daily maximum wind speed record")
    dfmax = df.loc[df.groupby(["date"])[variable].idxmax().dropna()]
    dfdata = pd.DataFrame(
        columns=["v1", "v2", "r1", "r2", "category"], index=dfmax.index
    )
    for idx, row in dfmax.iterrows():
        startdt = idx - timedelta(hours=2)
        enddt = idx + timedelta(hours=2)
        maxgust = row["windgust"]
        v1 = df.loc[startdt:idx]["windgust"].mean()
        v2 = df.loc[idx:enddt]["windgust"].mean()
        r1 = maxgust / v1
        r2 = maxgust / v2
        if r1 < 2.0 and r2 < 2.0:
            category = "synoptic"
        else:
            category = "convective"
        dfdata.loc[idx] = [v1, v2, r1, r2, category]

    LOGGER.debug("Joining other observations to daily maximum wind data")
    dfmax = dfmax.join(dfdata)
    return dfmax


start()<|MERGE_RESOLUTION|>--- conflicted
+++ resolved
@@ -16,13 +16,6 @@
 Australia. *Nat Hazards*, **117**, 875–895,
 https://doi.org/10.1007/s11069-023-05887-1.
 
-<<<<<<< HEAD
-
-To run:
-
-python classifyGustEvents.py -c classifyGustEvents.ini
-
-=======
 To run:
 
 #. Edit the configuration file (classifyGustEvents.ini) to set the paths
@@ -31,7 +24,6 @@
 #. Ensure you have the `nhi-pylib` repo installed, and the path included
    in your PYTHONPATH environment variable.
 #. Run `python classifyGustEvents.py -c classifyGustEvents.ini`
->>>>>>> 21d261a2
 """
 
 import os
