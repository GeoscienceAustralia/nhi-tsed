--- conflicted
+++ resolved
@@ -47,13 +47,6 @@
 from prov.model import ProvDocument
 from metpy.calc import wind_components
 from metpy.units import units
-<<<<<<< HEAD
-
-=======
-import matplotlib
-matplotlib.use("Agg")  # noqa E402
-import matplotlib.pyplot as plt
->>>>>>> 9de5aca8
 import warnings
 
 from process import pAlreadyProcessed, pWriteProcessedFile, pArchiveFile, pInit
@@ -391,7 +384,6 @@
     """
 
     global g_stations
-<<<<<<< HEAD
     outputFormat = config.get("Output", "Format", fallback="pickle")
     prov.entity(":DailyMaxOutput").add_attributes({"format": outputFormat})
     prov.entity(":DailyMeanOutput").add_attributes({"format": outputFormat})
@@ -399,16 +391,9 @@
 
     outputDir = config.get("Output", "Path")
     threshold = config.getfloat("ObservationFiles", "Threshold")
-
     ext = "pkl" if outputFormat == "pickle" else "csv"
     outfunc = "to_pickle" if outputFormat == "pickle" else "to_csv"
-=======
-    outputFormat = config.get('Output', 'Format', fallback='pickle')
-    outputDir = config.get('Output', 'Path')
-    threshold = config.getfloat('Input', 'Threshold')
-    ext = "pkl" if outputFormat == 'pickle' else 'csv'
-    outfunc = "to_pickle" if outputFormat == 'pickle' else 'to_csv'
->>>>>>> 9de5aca8
+
     LOGGER.info(f"Loading data from {filename}")
     LOGGER.debug(f"Data will be written to {outputDir}")
     LOGGER.debug(f"Using {outputFormat} for output data")
